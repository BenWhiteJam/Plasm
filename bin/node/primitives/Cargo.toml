--- conflicted
+++ resolved
@@ -1,27 +1,15 @@
 [package]
 name = "plasm-primitives"
-<<<<<<< HEAD
-version = "1.1.0"
-=======
 version = "1.5.0"
->>>>>>> 4f41ba2c
 authors = ["Stake Technologies <devops@stake.co.jp>"]
 edition = "2018"
 
 [dependencies]
-<<<<<<< HEAD
-codec = { package = "parity-scale-codec", version = "1.3.0", default-features = false }
-sp-core = { version = "2.0.0-rc3", default-features = false }
-sp-runtime = { version = "2.0.0-rc3", default-features = false }
-sp-application-crypto = { version = "2.0.0-rc3", default-features = false }
-frame-system = { version = "2.0.0-rc3", default-features = false }
-=======
 codec = { package = "parity-scale-codec", version = "1.3.4", default-features = false }
 sp-core = { version = "2.0.0-rc6", default-features = false }
 sp-runtime = { version = "2.0.0-rc6", default-features = false }
 sp-application-crypto = { version = "2.0.0-rc6", default-features = false }
 frame-system = { version = "2.0.0-rc6", default-features = false }
->>>>>>> 4f41ba2c
 
 [features]
 default = ["std"]
