--- conflicted
+++ resolved
@@ -1,14 +1,5 @@
 [package]
 name = "subkey"
-<<<<<<< HEAD
-version = "1.1.0"
-authors = ["Parity Technologies <admin@parity.io>"]
-edition = "2018"
-
-[dependencies]
-sp-core = "2.0.0-rc3"
-sp-runtime = "2.0.0-rc3"
-=======
 version = "1.5.0"
 authors = ["Stake Technologies <devops@stake.co.jp>"]
 edition = "2018"
@@ -16,7 +7,6 @@
 [dependencies]
 sp-core = "2.0.0-rc6"
 sp-runtime = "2.0.0-rc6"
->>>>>>> 4f41ba2c
 plasm-runtime = { path = "../node/runtime" }
 plasm-primitives = { path = "../node/primitives" }
 rand = "0.7.2"
@@ -26,17 +16,9 @@
 substrate-bip39 = "0.3.1"
 hex = "0.4.0"
 hex-literal = "0.2.1"
-<<<<<<< HEAD
-codec = { package = "parity-scale-codec", version = "1.3.0" }
-frame-system = "2.0.0-rc3"
-pallet-grandpa = "2.0.0-rc3"
-pallet-balances = "2.0.0-rc3"
-pallet-transaction-payment = "2.0.0-rc3"
-=======
 codec = { package = "parity-scale-codec", version = "1.3.4" }
 frame-system = "2.0.0-rc6"
 pallet-grandpa = "2.0.0-rc6"
 pallet-balances = "2.0.0-rc6"
 pallet-transaction-payment = "2.0.0-rc6"
->>>>>>> 4f41ba2c
 rpassword = "4.0.1"