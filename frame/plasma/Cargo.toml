--- conflicted
+++ resolved
@@ -10,8 +10,7 @@
 
 [dependencies]
 serde = { version = "1.0", optional = true, features = ["derive"] }
-codec = { package = "parity-scale-codec", version = "1.2.0", features = ['derive'], default-features = false }
-<<<<<<< HEAD
+codec = { package = "parity-scale-codec", version = "1.3.4", features = ['derive'], default-features = false }
 sp-core = { version = "2.0.0-rc5", default-features = false }
 sp-runtime = { version = "2.0.0-rc5", default_features = false }
 sp-arithmetic = { version = "2.0.0-rc5", default_features = false }
@@ -21,17 +20,6 @@
 frame-system = { version = "2.0.0-rc5", default_features = false }
 pallet-ovm = { path = "../ovm", default_features = false }
 pallet-contracts = { version = "2.0.0-rc5", default_features = false }
-=======
-sp-core = { version = "2.0.0-rc4", default-features = false }
-sp-runtime = { version = "2.0.0-rc4", default_features = false }
-sp-arithmetic = { version = "2.0.0-rc4", default_features = false }
-sp-io = { version = "2.0.0-rc4", default_features = false }
-sp-std = { version = "2.0.0-rc4", default_features = false }
-frame-support = { version = "2.0.0-rc4", default_features = false }
-frame-system = { version = "2.0.0-rc4", default_features = false }
-pallet-ovm = { path = "../ovm", version = "1.3.0", default_features = false }
-pallet-contracts = { version = "2.0.0-rc4", default_features = false }
->>>>>>> 1fad9c5b
 
 [dev-dependencies]
 hex-literal = "0.2.1"
