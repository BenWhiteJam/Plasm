--- conflicted
+++ resolved
@@ -25,11 +25,7 @@
     dispatch::DispatchResult,
     ensure,
     traits::{Currency, Get},
-<<<<<<< HEAD
-    weights::Weight,
-=======
     weights::{WeighData, Weight},
->>>>>>> fccab1f9
     StorageDoubleMap, StorageMap,
 };
 use frame_system::{self as system, ensure_signed};
@@ -264,22 +260,12 @@
 
         fn on_runtime_upgrade() -> Weight {
             migrate::<T>();
-<<<<<<< HEAD
             T::MaximumBlockWeight::get()
         }
 
         /// Commitment constructor + Deposit constructor
-        #[weight = 50_000_000]
-=======
-            // TODO: weight
-            Default::default()
-        }
-
-        /// Commitment constructor + Deposit constructor
-        ///
         /// TODO: weight
         #[weight = 100_000]
->>>>>>> fccab1f9
         fn deploy(
             origin,
             aggregator_id: T::AccountId,
@@ -308,12 +294,8 @@
         // Commitment callable methods. ========
 
         /// Submit root hash of Plasma chain.
-<<<<<<< HEAD
-        #[weight = 50_000_000]
-=======
         /// TODO: weight
         #[weight = 100_000]
->>>>>>> fccab1f9
         fn submit_root(origin, plapps_id: T::AccountId,
             block_number: T::BlockNumber, root: T::Hash) {
             let aggregator = ensure_signed(origin)?;
@@ -332,12 +314,8 @@
         /// following https://docs.plasma.group/projects/spec/en/latest/src/02-contracts/deposit-contract.html#deposit
         /// - @param amount to deposit
         /// - @param initial_state The initial state of deposit
-<<<<<<< HEAD
-        #[weight = 50_000_000]
-=======
         /// TODO: weight
         #[weight = 100_000]
->>>>>>> fccab1f9
         fn deposit(origin, plapps_id: T::AccountId,
             amount: BalanceOf<T>, initial_state: PropertyOf<T>, gas_limit: Gas) {
             let _ = ensure_signed(origin)?;
@@ -377,23 +355,15 @@
             Self::deposit_event(RawEvent::CheckpointFinalized(plapps_id, checkpoint_id, checkpoint));
         }
 
-<<<<<<< HEAD
-        #[weight = 50_000_000]
-=======
         /// TODO: weight
         #[weight = 100_000]
->>>>>>> fccab1f9
         fn extend_deposited_ranges(origin, plapps_id: T::AccountId, amount: BalanceOf<T>) {
             ensure_signed(origin)?;
             Self::bare_extend_deposited_ranges(&plapps_id, amount);
         }
 
-<<<<<<< HEAD
-        #[weight = 50_000_000]
-=======
         /// TODO: weight
         #[weight = 100_000]
->>>>>>> fccab1f9
         fn remove_deposited_range(origin, plapps_id: T::AccountId,
             range: RangeOf<T>, deposited_range_id: BalanceOf<T>) {
             ensure_signed(origin)?;
@@ -407,14 +377,9 @@
         /// finalizeCheckpoint
         /// - @param _checkpointProperty A property which is instance of checkpoint predicate
         /// its first input is range to create checkpoint and second input is property for stateObject.
-<<<<<<< HEAD
-        #[weight = 50_000_000]
-        fn finalize_checkpoint(origin, plapps_id: T::AccountId,
-=======
         /// TODO: weight
         #[weight = 100_000]
-        fn finalize_check_point(origin, plapps_id: T::AccountId,
->>>>>>> fccab1f9
+        fn finalize_checkpoint(origin, plapps_id: T::AccountId,
             checkpoint_property: PropertyOf<T>) {
             ensure!(
                 <pallet_ovm::Module<T>>::is_decided(&checkpoint_property) != Decision::True,
@@ -433,10 +398,6 @@
         }
 
         /// finalizeExit
-<<<<<<< HEAD
-        /// @dev check the finalize exit and withdraw asset with ownership state.
-        #[weight = 50_000_000]
-=======
         /// - @param _exitProperty A property which is instance of exit predicate and its inputs are range and StateUpdate that exiting account wants to withdraw.
         /// _exitProperty can be a property of ether ExitPredicate or ExitDepositPredicate.
         /// - @param _depositedRangeId Id of deposited range
@@ -448,8 +409,7 @@
         ///
         /// Please alse see https://docs.plasma.group/projects/spec/en/latest/src/02-contracts/deposit-contract.html#finalizeexit
         /// TODO: weight
-        #[weight = 100_000]
->>>>>>> fccab1f9
+        #[weight = 50_000_000]
         fn finalize_exit(origin, plapps_id: T::AccountId,
             exit_property: PropertyOf<T>, deposited_range_id: BalanceOf<T>, _owner: T::AccountId) {
             let origin = ensure_signed(origin)?;
