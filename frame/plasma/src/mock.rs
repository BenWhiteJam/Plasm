--- conflicted
+++ resolved
@@ -11,17 +11,12 @@
 pub use hex_literal::hex;
 pub use pallet_balances as balances;
 pub use pallet_contracts::{self as contracts, ContractAddressFor, TrieId, TrieIdGenerator};
-<<<<<<< HEAD
-pub use pallet_ovm as ovm;
-pub use sp_core::{crypto::key_types, H256};
-=======
 pub use pallet_ovm::{self as ovm, AtomicPredicateIdConfig};
 use sp_core::crypto::AccountId32;
 pub use sp_core::{
     crypto::{key_types, UncheckedInto},
     Pair, H256,
 };
->>>>>>> 9bb747c0
 pub use sp_runtime::testing::{Header, UintAuthorityId};
 pub use sp_runtime::traits::{BlakeTwo256, ConvertInto, IdentifyAccount, IdentityLookup};
 pub use sp_runtime::{KeyTypeId, Perbill};
@@ -30,11 +25,6 @@
 pub type AccountId = AccountId32;
 pub type Balance = u64;
 
-<<<<<<< HEAD
-pub const ALICE_STASH: u64 = 1;
-pub const BOB_STASH: u64 = 2;
-pub const CHARLIE_STASH: u64 = 3;
-=======
 lazy_static::lazy_static! {
     pub static ref ALICE_STASH: AccountId = to_account_from_seed(&hex![
         "0000000000000000000000000000000000000000000000000000000000005553"
@@ -46,7 +36,6 @@
         "0000000000000000000000000000000000000000000000000000000000009553"
     ]);
 }
->>>>>>> 9bb747c0
 
 impl_outer_origin! {
     pub enum Origin for Test  where system = frame_system {}
@@ -151,7 +140,6 @@
     type Moment = u64;
     type OnTimestampSet = ();
     type MinimumPeriod = MinimumPeriod;
-<<<<<<< HEAD
 }
 
 pub struct WeightToFee;
@@ -162,86 +150,6 @@
     }
 }
 
-impl pallet_transaction_payment::Trait for Test {
-    type Currency = Balances;
-    type OnTransactionPayment = ();
-    type TransactionByteFee = TransactionByteFee;
-    type WeightToFee = WeightToFee;
-    type FeeMultiplierUpdate = ();
-}
-
-parameter_types! {
-    pub const SignedClaimHandicap: u64 = 2;
-    pub const TombstoneDeposit: u64 = 16;
-    pub const StorageSizeOffset: u32 = 8;
-    pub const RentByteFee: u64 = 4;
-    pub const RentDepositOffset: u64 = 10_000;
-    pub const SurchargeReward: u64 = 150;
-    pub const TransactionBaseFee: u64 = 2;
-    pub const TransactionByteFee: u64 = 6;
-    pub const ContractFee: u64 = 21;
-    pub const CallBaseFee: u64 = 135;
-    pub const InstantiateBaseFee: u64 = 175;
-    pub const MaxDepth: u32 = 100;
-    pub const MaxValueSize: u32 = 16_384;
-}
-
-pub struct DummyContractAddressFor;
-impl ContractAddressFor<H256, u64> for DummyContractAddressFor {
-    fn contract_address_for(_code_hash: &H256, _data: &[u8], origin: &u64) -> u64 {
-        *origin + 1
-    }
-}
-
-pub struct DummyTrieIdGenerator;
-impl TrieIdGenerator<u64> for DummyTrieIdGenerator {
-    fn trie_id(account_id: &u64) -> TrieId {
-        let new_seed = <pallet_contracts::AccountCounter>::mutate(|v| {
-            *v = v.wrapping_add(1);
-            *v
-        });
-
-        let mut res = vec![];
-        res.extend_from_slice(&new_seed.to_le_bytes());
-        res.extend_from_slice(&account_id.to_le_bytes());
-        res
-    }
-}
-
-impl pallet_contracts::Trait for Test {
-    type Time = Timestamp;
-    type Randomness = Randomness;
-    type Call = Call;
-    type DetermineContractAddress = DummyContractAddressFor;
-    type Event = MetaEvent;
-    type TrieIdGenerator = DummyTrieIdGenerator;
-    type RentPayment = ();
-    type SignedClaimHandicap = SignedClaimHandicap;
-    type TombstoneDeposit = TombstoneDeposit;
-    type StorageSizeOffset = StorageSizeOffset;
-    type RentByteFee = RentByteFee;
-    type RentDepositOffset = RentDepositOffset;
-    type SurchargeReward = SurchargeReward;
-    type MaxDepth = MaxDepth;
-    type MaxValueSize = MaxValueSize;
-}
-
-parameter_types! {
-    pub const DisputePeriod: BlockNumber = 7;
-=======
->>>>>>> 9bb747c0
-}
-
-pub struct WeightToFee;
-impl WeightToFeePolynomial for WeightToFee {
-    type Balance = u64;
-    fn polynomial() -> WeightToFeeCoefficients<Self::Balance> {
-        Default::default()
-    }
-}
-
-<<<<<<< HEAD
-=======
 impl pallet_transaction_payment::Trait for Test {
     type Currency = Balances;
     type OnTransactionPayment = ();
@@ -348,7 +256,6 @@
     }
 }
 
->>>>>>> 9bb747c0
 impl pallet_ovm::Trait for Test {
     type MaxDepth = MaxDepth;
     type DisputePeriod = DisputePeriod;
