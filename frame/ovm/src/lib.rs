//! # Ovm Module
//!
//! The Ovm module provides functionality for handling layer2 dispute logics.
//! This refer to: https://github.com/cryptoeconomicslab/ovm-contracts/blob/master/contracts/UniversalAdjudicationContract.sol
//!
//! - [`ovm::Trait`](./trait.Trait.html)
//! - [`Call`](./enum.Call.html)
//! - [`Module`](./struct.Module.html)
//!
//! ## Overview
//! Ovm module is the substrate pallet to archive dispute game defined by predicate logic.
//!
//!
//!
#![cfg_attr(not(feature = "std"), no_std)]

use codec::{Decode, Encode};
use frame_support::{
    decl_error, decl_event, decl_module, decl_storage,
    dispatch::DispatchResult,
    ensure,
<<<<<<< HEAD
    traits::Get,
    weights::{DispatchClass, FunctionOf, Pays, Weight},
=======
    traits::{Get, Time},
    weights::{WeighData, Weight},
>>>>>>> fccab1f9
    StorageMap,
};
use frame_system::{self as system, ensure_signed};

#[cfg(feature = "std")]
use serde::{Deserialize, Serialize};
use sp_runtime::{traits::Hash, RuntimeDebug};
use sp_std::{prelude::*, vec::Vec};

#[cfg(test)]
mod mock;
#[cfg(test)]
mod tests;

pub mod predicate;
pub mod traits;

use predicate::{ExecResult, ExecutionContext, PredicateLoader, PredicateOvm};
pub use traits::PredicateAddressFor;

/// PredicateContract wrapped Predicate and initial arguments.
///
/// Required functions of each PredicateContract:
/// - isValidChallenge
/// - decide
///
/// isValidChallenge validates valid child node of game tree.
#[derive(Encode, Decode, Clone, Default, RuntimeDebug, PartialEq, Eq)]
pub struct PredicateContract<CodeHash> {
    pub predicate_hash: CodeHash,
    pub inputs: Vec<u8>,
}

/// Property stands for dispute logic and we can claim every Properties to Adjudicator Contract.
/// Property has its predicate address and array of input.
#[derive(Encode, Decode, Clone, Default, RuntimeDebug, PartialEq, Eq)]
pub struct Property<AccountId> {
    /// Indicates the address of Predicate.
    pub predicate_address: AccountId,
    /// Every input are bytes. Each Atomic Predicate decode inputs to the specific type.
    pub inputs: Vec<Vec<u8>>,
}

/// The game decision by predicates.
#[derive(Encode, Decode, RuntimeDebug, PartialEq, Eq)]
pub enum Decision {
    Undecided,
    True,
    False,
}

/// ChallengeGame is a part of L2 dispute. It's instantiated by claiming property.
/// The client can get a game instance from this module.
#[derive(Encode, Decode, RuntimeDebug, PartialEq, Eq)]
pub struct ChallengeGame<AccountId, Hash, BlockNumber> {
    /// Property of challenging targets.
    property: Property<AccountId>,
    /// challenges inputs
    challenges: Vec<Hash>,
    /// the result of this challenge.
    decision: Decision,
    /// the block number when this was issued.
    created_block: BlockNumber,
}

/// Definition of the cost schedule and other parameterizations for optimistic virtual machine.
#[cfg_attr(feature = "std", derive(Serialize, Deserialize))]
#[derive(Clone, Encode, Decode, PartialEq, Eq, RuntimeDebug)]
pub struct Schedule {
    /// Version of the schedule.
    pub version: u32,

    /// Cost of putting a byte of code into storage.
    pub put_code_per_byte_cost: Weight,

    /// Maximum allowed stack height.
    ///
    /// See https://wiki.parity.io/WebAssembly-StackHeight to find out
    /// how the stack frame cost is calculated.
    pub max_stack_height: u32,

    /// Maximum number of memory pages allowed for a contract.
    pub max_memory_pages: u32,

    /// Maximum allowed size of a declared table.
    pub max_table_size: u32,
    // TODO: add logical conecctive addresses.
}

// 500 (2 instructions per nano second on 2GHZ) * 1000x slowdown through wasmi
// This is a wild guess and should be viewed as a rough estimation.
// Proper benchmarks are needed before this value and its derivatives can be used in production.
const WASM_INSTRUCTION_COST: Weight = 500_000;

impl Default for Schedule {
    fn default() -> Schedule {
        Schedule {
            version: 0,
            put_code_per_byte_cost: WASM_INSTRUCTION_COST,
            max_stack_height: 64 * 1024,
            max_memory_pages: 16,
            max_table_size: 16 * 1024,
        }
    }
}

/// In-memory cache of configuration values.
///
/// We assume that these values can't be changed in the
/// course of transaction execution.
pub struct Config {
    pub schedule: Schedule,
    pub max_depth: u32, // about down 30.
}

impl Config {
    fn preload<T: Trait>() -> Config {
        Config {
            schedule: <Module<T>>::current_schedule(),
            max_depth: T::MaxDepth::get(),
        }
    }
}

type PredicateHash<T> = <T as system::Trait>::Hash;
type ChallengeGameOf<T> = ChallengeGame<
    <T as system::Trait>::AccountId,
    <T as system::Trait>::Hash,
    <T as system::Trait>::BlockNumber,
>;
pub type PropertyOf<T> = Property<<T as system::Trait>::AccountId>;
type AccountIdOf<T> = <T as frame_system::Trait>::AccountId;
type PredicateContractOf<T> = PredicateContract<<T as frame_system::Trait>::Hash>;

pub trait Trait: system::Trait {
    /// The maximum nesting level of a call/instantiate stack.
    type MaxDepth: Get<u32>;

    /// During the dispute period defined here, the user can challenge.
    /// If nothing is found, the state is determined after the dispute period.
    type DisputePeriod: Get<Self::BlockNumber>;

    /// A function type to get the contract address given the instantiator.
    type DeterminePredicateAddress: PredicateAddressFor<PredicateHash<Self>, Self::AccountId>;

    /// The overarching event type.
    type Event: From<Event<Self>> + Into<<Self as system::Trait>::Event>;
}

decl_storage! {
    trait Store for Module<T: Trait> as Ovm {
        /// Current cost schedule for contracts.
        pub CurrentSchedule get(fn current_schedule) config(): Schedule = Schedule::default();

        /// A mapping from an original code hash to the original code, untouched by instrumentation.
        pub PredicateCodes get(fn predicate_codes): map hasher(identity) PredicateHash<T> => Option<Vec<u8>>;

        /// A mapping between an original code hash and instrumented ovm(predicate) code, ready for execution.
        pub PredicateCache get(fn predicate_cache): map hasher(identity) PredicateHash<T> => Option<predicate::PrefabOvmModule>;

        /// Mapping the predicate address to Predicate.
        /// Predicate is handled similar to contracts.
        pub Predicates get(fn predicates): map hasher(blake2_128_concat)
         T::AccountId => Option<PredicateContractOf<T>>;

        /// Mapping the game id to Challenge Game.
        pub InstantiatedGames get(fn instantiated_games):
         map hasher(blake2_128_concat) T::Hash => Option<ChallengeGameOf<T>>;
    }
}

decl_event!(
    pub enum Event<T>
    where
        AccountId = <T as system::Trait>::AccountId,
        Property = PropertyOf<T>,
        Hash = <T as system::Trait>::Hash,
        BlockNumber = <T as system::Trait>::BlockNumber,
    {
        /// (predicate_address: AccountId);
        PutPredicate(Hash),
        /// (predicate_address: AccountId);
        InstantiatePredicate(AccountId),
        /// (gameId: Hash, decision: bool)
        AtomicPropositionDecided(Hash, bool),
        /// (game_id: Hash, property: Property, createdBlock: BlockNumber)
        NewPropertyClaimed(Hash, Property, BlockNumber),
        /// (game_id: Hash, challengeGameId: Hash)
        ClaimChallenged(Hash, Hash),
        /// (game_id: Hash, decision: bool)
        ClaimDecided(Hash, bool),
        /// (game_id: Hash, challengeGameId: Hash)
        ChallengeRemoved(Hash, Hash),
    }
);

decl_error! {
    /// Error for the staking module.
    pub enum Error for Module<T: Trait> {
        /// Duplicate index.
        DuplicateIndex,
        /// claim isn't empty
        CiamIsNotEmpty,
        /// Does not exist game
        DoesNotExistGame,
        /// Does not exist predicate
        DoesNotExistPredicate,
        /// claim should be decidable
        ClaimShouldBeDecidable,
        /// challenge isn't valid
        ChallengeIsNotValid,
        /// challenging game haven't been decided true
        ChallengingGameNotTrue,
        /// Decision must be undecided
        DecisionMustBeUndecided,
        /// There must be no challenge
        ThereMustBeNoChallenge,
        /// property must be true with given witness
        PropertyMustBeTrue,
        /// challenging game haven't been decided false
        ChallengingGameNotFalse,
        /// setPredicateDecision must be called from predicate
        MustBeCalledFromPredicate,
    }
}

decl_module! {
    pub struct Module<T: Trait> for enum Call where origin: T::Origin {
        /// During the dispute period defined here, the user can challenge.
        /// If nothing is found, the state is determined after the dispute period.
        const DisputePeriod: <T as system::Trait>::BlockNumber = T::DisputePeriod::get();

        type Error = Error<T>;

        fn deposit_event() = default;

        fn on_runtime_upgrade() -> Weight {
            migrate::<T>();
<<<<<<< HEAD
            T::MaximumBlockWeight::get()
=======
            // TODO: weight
            Default::default()
>>>>>>> fccab1f9
        }

        /// Stores the given binary Wasm code into the chain's storage and returns its `codehash`.
        /// You can instantiate contracts only with stored code.
<<<<<<< HEAD
        #[weight = FunctionOf(
            |args: (&Vec<u8>,)| Module::<T>::calc_code_put_costs(args.0),
            DispatchClass::Normal,
            Pays::Yes
        )]
=======
        /// TODO: weight
        #[weight = 100_000]
>>>>>>> fccab1f9
        pub fn put_code(
            origin,
            predicate: Vec<u8>
        ) -> DispatchResult {
            let _ = ensure_signed(origin)?;
            let schedule = Self::current_schedule();
            match predicate::save_code::<T>(predicate, &schedule) {
                Ok(predicate_hash) => {
                    Self::deposit_event(RawEvent::PutPredicate(predicate_hash));
                },
                Err(err) => return Err(err.into()),
            }
            Ok(())
        }


        /// Deploy predicate and made predicate address as AccountId.
<<<<<<< HEAD
        #[weight = 5_000]
=======
        /// TODO: weight
        #[weight = 100_000]
>>>>>>> fccab1f9
        pub fn instantiate(origin, predicate_hash: PredicateHash<T>, inputs: Vec<u8>) {
            let origin = ensure_signed(origin)?;

            // Calc predicate address.
            let predicate_address = T::DeterminePredicateAddress::predicate_address_for(
                &predicate_hash,
                &inputs,
                &origin);
            let predicate_contract = PredicateContract {
                predicate_hash,
                inputs,
            };

            <Predicates<T>>::insert(&predicate_address, predicate_contract);

            Self::deposit_event(RawEvent::InstantiatePredicate(predicate_address));
        }

        /// Claims property and create new game. Id of game is hash of claimed property
<<<<<<< HEAD
        #[weight = 5_000]
=======
        /// TODO: weight
        #[weight = 100_000]
>>>>>>> fccab1f9
        fn claim_property(origin, claim: PropertyOf<T>) {
            // get the id of this property
            let game_id = Self::get_property_id(&claim);
            let block_number = Self::block_number();

            // make sure a claim on this property has not already been made
            ensure!(
                None == Self::instantiated_games(&game_id),
                Error::<T>::CiamIsNotEmpty,
            );

            // create the claim status. Always begins with no proven contradictions
            let new_game = ChallengeGameOf::<T> {
                property: claim.clone(),
                challenges: vec!{},
                decision: Decision::Undecided,
                created_block: block_number.clone(),
            };

            // store the claim
           <InstantiatedGames<T>>::insert(&game_id, new_game);

           Self::deposit_event(RawEvent::NewPropertyClaimed(game_id, claim, block_number));
        }

        /// Sets the game decision true when its dispute period has already passed.
<<<<<<< HEAD
        #[weight = 5_000]
=======
        /// TODO: weight
        #[weight = 100_000]
>>>>>>> fccab1f9
        fn decide_claim_to_true(origin, game_id: T::Hash) {
            ensure!(
                Self::is_decidable(&game_id),
                Error::<T>::ClaimShouldBeDecidable,
            );

            // Note: if is_deciable(&game_id) is true, must exists instantiated_games(&game_id).
            let mut game = Self::instantiated_games(&game_id).unwrap();

            // game should be decided true
            game.decision = Decision::True;
            <InstantiatedGames<T>>::insert(&game_id, game);

            Self::deposit_event(RawEvent::ClaimDecided(game_id, true));
        }

        /// Sets the game decision false when its challenge has been evaluated to true.
<<<<<<< HEAD
        #[weight = 5_000]
=======
        /// TODO: weight
        #[weight = 100_000]
>>>>>>> fccab1f9
        fn decide_claim_to_false(origin, game_id: T::Hash, challenging_game_id: T::Hash) {
            let mut game = match Self::instantiated_games(&game_id) {
                Some(game) => game,
                None => Err(Error::<T>::DoesNotExistGame)?,
            };

            let challenging_game = match Self::instantiated_games(&challenging_game_id) {
                Some(game) => game,
                None => Err(Error::<T>::DoesNotExistGame)?,
            };

            // check _challenge is in game.challenges
            let challenging_game_id = Self::get_property_id(&challenging_game.property);
            ensure!(
                game.challenges
                    .iter()
                    .any(|challenge| challenge == &challenging_game_id),
                Error::<T>::ChallengeIsNotValid,
            );

            // game.createdBlock > block.number - dispute
            // check _challenge have been decided true
            ensure!(
                challenging_game.decision == Decision::True,
                Error::<T>::ChallengingGameNotTrue,
            );

            // game should be decided false
            game.decision = Decision::False;
            <InstantiatedGames<T>>::insert(&game_id, game);

            Self::deposit_event(RawEvent::ClaimDecided(game_id, false));
        }

        /// Decide the game decision with given witness.
<<<<<<< HEAD
        #[weight = 5_000]
=======
        ///
        /// TODO: weight
        #[weight = 100_000]
>>>>>>> fccab1f9
        fn decide_claim_with_witness(origin, game_id: T::Hash, witness: Vec<u8>) {
            let mut game = match Self::instantiated_games(&game_id) {
                Some(game) => game,
                None => Err(Error::<T>::DoesNotExistGame)?,
            };

            // Decision must be undecided
            ensure!(
                game.decision == Decision::Undecided,
                Error::<T>::DecisionMustBeUndecided,
            );
            // There must be no challenge
            ensure!(
                game.challenges.is_empty(),
                Error::<T>::ThereMustBeNoChallenge,
            );

            let property = match Self::predicates(&game.property.predicate_address) {
                Some(predicate) => predicate,
                None => Err(Error::<T>::DoesNotExistPredicate)?,
            };

            // TODO: property must be true with given witness
            // ensure!(property.decide_with_witness(game.property.inputs, witness),
            //     Error::<T>::PropertyMustBeTrue);

            game.decision = Decision::True;
            <InstantiatedGames<T>>::insert(&game_id, game);
            Self::deposit_event(RawEvent::ClaimDecided(game_id, true));
        }

        /// Removes a challenge when its decision has been evaluated to false.
<<<<<<< HEAD
        #[weight = 5_000]
=======
        ///
        /// TODO: weight
        #[weight = 100_000]
>>>>>>> fccab1f9
        fn remove_challenge(origin, game_id: T::Hash, challenging_game_id: T::Hash) {
            let mut game = match Self::instantiated_games(&game_id) {
                Some(game) => game,
                None => Err(Error::<T>::DoesNotExistGame)?,
            };

            let challenging_game = match Self::instantiated_games(&challenging_game_id) {
                Some(game) => game,
                None => Err(Error::<T>::DoesNotExistGame)?,
            };

            // check _challenge is in _game.challenges
            let challenging_game_id = Self::get_property_id(&challenging_game.property);

            // challenge isn't valid
            ensure!(
                game.challenges
                    .iter()
                    .any(|challenge| challenge == &challenging_game_id),
                Error::<T>::ChallengeIsNotValid,
            );

            // _game.createdBlock > block.number - dispute
            // check _challenge have been decided true
            ensure!(
                challenging_game.decision == Decision::False,
                Error::<T>::ChallengingGameNotFalse,
            );

            // remove challenge
            game.challenges = game
                .challenges
                .into_iter()
                .filter(|challenge| challenge != &challenging_game_id)
                .collect();
            <InstantiatedGames<T>>::insert(&game_id, game);

            Self::deposit_event(RawEvent::ChallengeRemoved(game_id, challenging_game_id));
        }

        /// Set a predicate decision by called from Predicate itself.
<<<<<<< HEAD
        #[weight = 5_000]
=======
        ///
        /// TODO: weight
        #[weight = 100_000]
>>>>>>> fccab1f9
        fn set_predicate_decision(origin, game_id: T::Hash, decision: bool) {
            let origin = ensure_signed(origin)?;
            let mut game = match Self::instantiated_games(&game_id) {
                Some(game) => game,
                None => Err(Error::<T>::DoesNotExistGame)?,
            };

            // only the prodicate can decide a claim
            ensure!(
                game.property.predicate_address == origin,
                Error::<T>::MustBeCalledFromPredicate,
            );

            if decision {
                game.decision = Decision::True;
            } else {
                game.decision = Decision::False;
            }
            Self::deposit_event(RawEvent::AtomicPropositionDecided(game_id, decision));
        }

        /// Challenge a game specified by gameId with a challengingGame specified by _challengingGameId.
        ///
        /// @param game_id challenged game id.
        /// @param challenge_inputs array of input to verify child of game tree.
        /// @param challenging_game_id child of game tree.
<<<<<<< HEAD
        #[weight = 5_000]
=======
        ///
        /// TODO: weight
        #[weight = 100_000]
>>>>>>> fccab1f9
        fn challenge(origin, game_id: T::Hash, challenge_inputs: Vec<u8>, challenging_game_id: T::Hash) {
            let mut game = match Self::instantiated_games(&game_id) {
                Some(game) => game,
                None => Err(Error::<T>::DoesNotExistGame)?,
            };

            let challenging_game = match Self::instantiated_games(&challenging_game_id) {
                Some(game) => game,
                None => Err(Error::<T>::DoesNotExistGame)?,
            };

            // TODO: challenge isn't valid
            // ensure!(
            //     LogicalConnective(game.property.predicate_address).isValidChallenge(
            //         game.property.inputs,
            //         _challengeInputs,
            //         challengingGame.property
            //     ),
            //     Error::<T>::ChallengeIsNotValid,
            // );
            game.challenges.push(challenging_game_id.clone());
            Self::deposit_event(RawEvent::ClaimChallenged(game_id, challenging_game_id));
        }
    }
}

fn migrate<T: Trait>() {
    // TODO: When runtime upgrade, migrate stroage.
    // if let Some(current_era) = CurrentEra::get() {
    //     let history_depth = HistoryDepth::get();
    //     for era in current_era.saturating_sub(history_depth)..=current_era {
    //         ErasStartSessionIndex::migrate_key_from_blake(era);
    //     }
}

impl<T: Trait> Module<T> {
    fn calc_code_put_costs(code: &Vec<u8>) -> Weight {
        <Module<T>>::current_schedule()
            .put_code_per_byte_cost
            .saturating_mul(code.len() as Weight)
    }

    // ======= main ==========
    /// Perform a call to a specified contract.
    ///
    /// This function is similar to `Self::call`, but doesn't perform any address lookups and better
    /// suitable for calling directly from Rust.
    pub fn bare_call(origin: T::AccountId, dest: T::AccountId, input_data: Vec<u8>) -> ExecResult {
        Self::execute_ovm(origin, |ctx| ctx.call(dest, input_data))
    }

    fn execute_ovm(
        origin: T::AccountId,
        func: impl FnOnce(&mut ExecutionContext<T, PredicateOvm, PredicateLoader>) -> ExecResult,
    ) -> ExecResult {
        let cfg = Config::preload::<T>();
        let vm = PredicateOvm::new(&cfg.schedule);
        let loader = PredicateLoader::new(&cfg.schedule);
        let mut ctx = ExecutionContext::top_level(origin.clone(), &cfg, &vm, &loader);

        func(&mut ctx)
    }

    // ======= callable ======
    /// Get of true/false the decision of property.
    pub fn is_decided(property: &PropertyOf<T>) -> Decision {
        let game = match Self::instantiated_games(Self::get_property_id(property)) {
            Some(game) => game,
            None => return Decision::Undecided,
        };
        game.decision
    }

    /// Get of the instatiated challenge game from claim_id.
    pub fn get_game(claim_id: &T::Hash) -> Option<ChallengeGameOf<T>> {
        Self::instantiated_games(claim_id)
    }

    /// Get of the property id from the propaty itself.
    pub fn get_property_id(property: &PropertyOf<T>) -> T::Hash {
        T::Hashing::hash_of(property)
    }

    // ======= helper =======
    pub fn block_number() -> <T as system::Trait>::BlockNumber {
        <system::Module<T>>::block_number()
    }

    pub fn is_decidable(property_id: &T::Hash) -> bool {
        let game = match Self::instantiated_games(property_id) {
            Some(game) => game,
            None => return false,
        };

        if game.created_block > Self::block_number() - T::DisputePeriod::get() {
            return false;
        }

        // check all game.challenges should be false
        game.challenges.iter().all(|challenge| {
            if let Some(challenging_game) = Self::instantiated_games(challenge) {
                return challenging_game.decision == Decision::False;
            }
            false
        })
    }
}<|MERGE_RESOLUTION|>--- conflicted
+++ resolved
@@ -19,13 +19,8 @@
     decl_error, decl_event, decl_module, decl_storage,
     dispatch::DispatchResult,
     ensure,
-<<<<<<< HEAD
-    traits::Get,
-    weights::{DispatchClass, FunctionOf, Pays, Weight},
-=======
     traits::{Get, Time},
-    weights::{WeighData, Weight},
->>>>>>> fccab1f9
+    weights::{DispatchClass, FunctionOf, Pays, WeighData, Weight},
     StorageMap,
 };
 use frame_system::{self as system, ensure_signed};
@@ -264,26 +259,17 @@
 
         fn on_runtime_upgrade() -> Weight {
             migrate::<T>();
-<<<<<<< HEAD
+            // TODO: weight
             T::MaximumBlockWeight::get()
-=======
-            // TODO: weight
-            Default::default()
->>>>>>> fccab1f9
         }
 
         /// Stores the given binary Wasm code into the chain's storage and returns its `codehash`.
         /// You can instantiate contracts only with stored code.
-<<<<<<< HEAD
         #[weight = FunctionOf(
             |args: (&Vec<u8>,)| Module::<T>::calc_code_put_costs(args.0),
             DispatchClass::Normal,
             Pays::Yes
         )]
-=======
-        /// TODO: weight
-        #[weight = 100_000]
->>>>>>> fccab1f9
         pub fn put_code(
             origin,
             predicate: Vec<u8>
@@ -301,12 +287,8 @@
 
 
         /// Deploy predicate and made predicate address as AccountId.
-<<<<<<< HEAD
-        #[weight = 5_000]
-=======
-        /// TODO: weight
-        #[weight = 100_000]
->>>>>>> fccab1f9
+        /// TODO: weight
+        #[weight = 100_000]
         pub fn instantiate(origin, predicate_hash: PredicateHash<T>, inputs: Vec<u8>) {
             let origin = ensure_signed(origin)?;
 
@@ -326,12 +308,8 @@
         }
 
         /// Claims property and create new game. Id of game is hash of claimed property
-<<<<<<< HEAD
-        #[weight = 5_000]
-=======
-        /// TODO: weight
-        #[weight = 100_000]
->>>>>>> fccab1f9
+        /// TODO: weight
+        #[weight = 100_000]
         fn claim_property(origin, claim: PropertyOf<T>) {
             // get the id of this property
             let game_id = Self::get_property_id(&claim);
@@ -358,12 +336,8 @@
         }
 
         /// Sets the game decision true when its dispute period has already passed.
-<<<<<<< HEAD
-        #[weight = 5_000]
-=======
-        /// TODO: weight
-        #[weight = 100_000]
->>>>>>> fccab1f9
+        /// TODO: weight
+        #[weight = 100_000]
         fn decide_claim_to_true(origin, game_id: T::Hash) {
             ensure!(
                 Self::is_decidable(&game_id),
@@ -381,12 +355,8 @@
         }
 
         /// Sets the game decision false when its challenge has been evaluated to true.
-<<<<<<< HEAD
-        #[weight = 5_000]
-=======
-        /// TODO: weight
-        #[weight = 100_000]
->>>>>>> fccab1f9
+        /// TODO: weight
+        #[weight = 100_000]
         fn decide_claim_to_false(origin, game_id: T::Hash, challenging_game_id: T::Hash) {
             let mut game = match Self::instantiated_games(&game_id) {
                 Some(game) => game,
@@ -422,13 +392,8 @@
         }
 
         /// Decide the game decision with given witness.
-<<<<<<< HEAD
-        #[weight = 5_000]
-=======
-        ///
-        /// TODO: weight
-        #[weight = 100_000]
->>>>>>> fccab1f9
+        /// TODO: weight
+        #[weight = 100_000]
         fn decide_claim_with_witness(origin, game_id: T::Hash, witness: Vec<u8>) {
             let mut game = match Self::instantiated_games(&game_id) {
                 Some(game) => game,
@@ -461,13 +426,9 @@
         }
 
         /// Removes a challenge when its decision has been evaluated to false.
-<<<<<<< HEAD
-        #[weight = 5_000]
-=======
         ///
         /// TODO: weight
         #[weight = 100_000]
->>>>>>> fccab1f9
         fn remove_challenge(origin, game_id: T::Hash, challenging_game_id: T::Hash) {
             let mut game = match Self::instantiated_games(&game_id) {
                 Some(game) => game,
@@ -509,13 +470,9 @@
         }
 
         /// Set a predicate decision by called from Predicate itself.
-<<<<<<< HEAD
-        #[weight = 5_000]
-=======
         ///
         /// TODO: weight
         #[weight = 100_000]
->>>>>>> fccab1f9
         fn set_predicate_decision(origin, game_id: T::Hash, decision: bool) {
             let origin = ensure_signed(origin)?;
             let mut game = match Self::instantiated_games(&game_id) {
@@ -542,13 +499,9 @@
         /// @param game_id challenged game id.
         /// @param challenge_inputs array of input to verify child of game tree.
         /// @param challenging_game_id child of game tree.
-<<<<<<< HEAD
-        #[weight = 5_000]
-=======
         ///
         /// TODO: weight
         #[weight = 100_000]
->>>>>>> fccab1f9
         fn challenge(origin, game_id: T::Hash, challenge_inputs: Vec<u8>, challenging_game_id: T::Hash) {
             let mut game = match Self::instantiated_games(&game_id) {
                 Some(game) => game,
