[package]
name = "pallet-plasm-lockdrop"
<<<<<<< HEAD
version = "1.0.0"
authors = ["Aleksandr Krupenkin <aleksandr@stake.co.jp>"]
=======
version = "1.5.0"
authors = ["Stake Technologies <devops@stake.co.jp>"]
>>>>>>> 4f41ba2c
edition = "2018"
license = "Apache-2.0"
homepage = "https://docs.plasmnet.io/"
repository = "https://github.com/staketechnologies/Plasm/"
description = "FRAME pallet to real-time ETH and BTC lockdrop"

[dependencies]
serde = { version = "1.0.106", optional = true }
codec = { package = "parity-scale-codec", version = "1.3.4", default-features = false, features = ["derive"] }
num-traits = { version = "0.2", default-features = false }
median = { version = "0.3", default-features = false }
generic-array = { version = "0.11", default-features = false }
hex = { version = "0.4", default-features = false }
bs58 = { version = "0.3.0", default-features = false, features = ["alloc"] }
<<<<<<< HEAD
sp-io = { version = "2.0.0-rc3", default-features = false }
sp-std = { version = "2.0.0-rc3", default-features = false }
sp-core = { version = "2.0.0-rc3", default-features = false }
sp-runtime = { version = "2.0.0-rc3", default-features = false }
sp-arithmetic = { version = "2.0.0-rc3", default-features = false }
frame-system = { version = "2.0.0-rc3", default-features = false }
frame-support = { version = "2.0.0-rc3", default-features = false }
pallet-session = { version = "2.0.0-rc3", default-features = false }
pallet-timestamp = { version = "2.0.0-rc3", default-features = false }

[dev-dependencies]
hex-literal = "0.2.1"
pallet-balances = { version = "2.0.0-rc3" }
sp-staking = { version = "2.0.0-rc3" }
sp-keyring = { version = "2.0.0-rc3" }
=======
sp-io = { version = "2.0.0-rc6", default-features = false }
sp-std = { version = "2.0.0-rc6", default-features = false }
sp-core = { version = "2.0.0-rc6", default-features = false }
sp-runtime = { version = "2.0.0-rc6", default-features = false }
sp-arithmetic = { version = "2.0.0-rc6", default-features = false }
frame-system = { version = "2.0.0-rc6", default-features = false }
frame-support = { version = "2.0.0-rc6", default-features = false }
pallet-session = { version = "2.0.0-rc6", default-features = false }
pallet-timestamp = { version = "2.0.0-rc6", default-features = false }

[dev-dependencies]
hex-literal = "0.2.1"
pallet-balances = { version = "2.0.0-rc6" }
sp-staking = { version = "2.0.0-rc6" }
sp-keyring = { version = "2.0.0-rc6" }
>>>>>>> 4f41ba2c
plasm-primitives = { path = "../../bin/node/primitives" }

[features]
default = ["std","pallet-session/historical"]
std = [
    "serde",
    "hex/std",
    "codec/std",
    "num-traits/std",
    "sp-io/std",
    "sp-std/std",
    "sp-core/std",
    "sp-runtime/std",
    "frame-system/std",
    "frame-support/std",
    "pallet-session/std",
    "pallet-timestamp/std",
]<|MERGE_RESOLUTION|>--- conflicted
+++ resolved
@@ -1,12 +1,7 @@
 [package]
 name = "pallet-plasm-lockdrop"
-<<<<<<< HEAD
-version = "1.0.0"
-authors = ["Aleksandr Krupenkin <aleksandr@stake.co.jp>"]
-=======
 version = "1.5.0"
 authors = ["Stake Technologies <devops@stake.co.jp>"]
->>>>>>> 4f41ba2c
 edition = "2018"
 license = "Apache-2.0"
 homepage = "https://docs.plasmnet.io/"
@@ -21,23 +16,6 @@
 generic-array = { version = "0.11", default-features = false }
 hex = { version = "0.4", default-features = false }
 bs58 = { version = "0.3.0", default-features = false, features = ["alloc"] }
-<<<<<<< HEAD
-sp-io = { version = "2.0.0-rc3", default-features = false }
-sp-std = { version = "2.0.0-rc3", default-features = false }
-sp-core = { version = "2.0.0-rc3", default-features = false }
-sp-runtime = { version = "2.0.0-rc3", default-features = false }
-sp-arithmetic = { version = "2.0.0-rc3", default-features = false }
-frame-system = { version = "2.0.0-rc3", default-features = false }
-frame-support = { version = "2.0.0-rc3", default-features = false }
-pallet-session = { version = "2.0.0-rc3", default-features = false }
-pallet-timestamp = { version = "2.0.0-rc3", default-features = false }
-
-[dev-dependencies]
-hex-literal = "0.2.1"
-pallet-balances = { version = "2.0.0-rc3" }
-sp-staking = { version = "2.0.0-rc3" }
-sp-keyring = { version = "2.0.0-rc3" }
-=======
 sp-io = { version = "2.0.0-rc6", default-features = false }
 sp-std = { version = "2.0.0-rc6", default-features = false }
 sp-core = { version = "2.0.0-rc6", default-features = false }
@@ -53,7 +31,6 @@
 pallet-balances = { version = "2.0.0-rc6" }
 sp-staking = { version = "2.0.0-rc6" }
 sp-keyring = { version = "2.0.0-rc6" }
->>>>>>> 4f41ba2c
 plasm-primitives = { path = "../../bin/node/primitives" }
 
 [features]
