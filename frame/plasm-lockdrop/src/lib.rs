//! # Plasm Lockdrop Module
//! This module held lockdrop event on live network.
//!
//! - [`plasm_lockdrop::Trait`](./trait.Trait.html)
//! - [`Call`](./enum.Call.html)
//!
//! ## Overview
//!
//!
//! ## Interface
//!
//! ### Dispatchable Functions
//!
//!
//! [`Call`]: ./enum.Call.html
//! [`Trait`]: ./trait.Trait.html

// Ensure we're `no_std` when compiling for Wasm.
#![cfg_attr(not(feature = "std"), no_std)]

use codec::{Decode, Encode};
use frame_support::{
    debug, decl_error, decl_event, decl_module, decl_storage,
    dispatch::Parameter,
    ensure,
    storage::IterableStorageMap,
    traits::{Currency, Get, Time},
    weights::Weight,
    StorageMap, StorageValue,
};
use frame_system::{
<<<<<<< HEAD
    self as system, ensure_none, ensure_signed,
=======
    self as system, ensure_none, ensure_root,
>>>>>>> 4f41ba2c
    offchain::{SendTransactionTypes, SubmitTransaction},
};
pub use generic_array::typenum;
use median::{Filter, ListNode};
use sp_core::{ecdsa, H256};
use sp_runtime::{
    app_crypto::RuntimeAppPublic,
    traits::{AtLeast32Bit, BlakeTwo256, Hash, IdentifyAccount, Member, Saturating},
    transaction_validity::{
        InvalidTransaction, TransactionPriority, TransactionSource, TransactionValidity,
        ValidTransaction,
    },
    DispatchResult, Perbill, RuntimeDebug,
};
use sp_std::collections::btree_set::BTreeSet;
use sp_std::prelude::*;

/// Authority keys.
mod crypto;
/// Oracle client.
mod oracle;

pub use crypto::*;
pub use oracle::*;

#[cfg(test)]
mod mock;
#[cfg(test)]
mod tests;

pub type BalanceOf<T> =
    <<T as Trait>::Currency as Currency<<T as frame_system::Trait>::AccountId>>::Balance;

/// The module's main configuration trait.
pub trait Trait: SendTransactionTypes<Call<Self>> + frame_system::Trait {
    /// The lockdrop balance.
    type Currency: Currency<Self::AccountId>;

<<<<<<< HEAD
=======
    /// Lock duration bonuses.
    type DurationBonus: DurationBonus;

>>>>>>> 4f41ba2c
    /// How long dollar rate parameters valid in secs.
    type MedianFilterExpire: Get<Self::Moment>;

    /// Median filter window size.
    type MedianFilterWidth: generic_array::ArrayLength<ListNode<Self::DollarRate>>;

    /// The identifier type for an authority.
    type AuthorityId: Member + Parameter + RuntimeAppPublic + Default + Ord;

    /// System level account type.
    /// This used for resolving account ID's of ECDSA lockdrop public keys.
    type Account: IdentifyAccount<AccountId = Self::AccountId> + From<ecdsa::Public>;

    /// Module that could provide timestamp.
    type Time: Time<Moment = Self::Moment>;

    /// Timestamp type.
    type Moment: Member
        + Parameter
        + Saturating
        + AtLeast32Bit
        + Copy
        + Default
        + From<u64>
        + Into<u64>
        + Into<u128>;

    /// Dollar rate number data type.
    type DollarRate: Member
        + Parameter
        + AtLeast32Bit
<<<<<<< HEAD
=======
        + num_traits::sign::Unsigned
>>>>>>> 4f41ba2c
        + Copy
        + Default
        + Into<u128>
        + From<u64>
        + sp_std::str::FromStr;

    // XXX: I don't known how to convert into Balance from u128 without it
    // TODO: Should be removed
    type BalanceConvert: From<u128>
        + Into<<Self::Currency as Currency<<Self as frame_system::Trait>::AccountId>>::Balance>;

    /// The regular events type.
    type Event: From<Event<Self>> + Into<<Self as frame_system::Trait>::Event>;

    /// Base priority for unsigned transactions.
    type UnsignedPriority: Get<TransactionPriority>;
<<<<<<< HEAD
=======
}

/// Lock duration bonuses,
/// in principle when you lock for long time you'll get more lockdrop tokens.
pub trait DurationBonus {
    /// Lockdrop bonus depends of lockding duration (in secs).
    fn bonus(duration: u64) -> u16;
}

pub struct DustyDurationBonus;
impl DurationBonus for DustyDurationBonus {
    fn bonus(duration: u64) -> u16 {
        const DAYS: u64 = 24 * 60 * 60; // One day in seconds
        if duration < 3 * DAYS {
            0 // Dont permit to participate with locking less
        } else if duration < 10 * DAYS {
            24
        } else if duration < 30 * DAYS {
            100
        } else if duration < 100 * DAYS {
            360
        } else {
            1600
        }
    }
>>>>>>> 4f41ba2c
}

/// Claim id is a hash of claim parameters.
pub type ClaimId = H256;

/// Type for enumerating claim proof votes.
pub type AuthorityVote = u32;

/// Type for enumerating authorities in list (2^16 authorities is enough).
pub type AuthorityIndex = u16;

/// Plasm Lockdrop parameters.
#[cfg_attr(feature = "std", derive(Eq))]
#[derive(Encode, Decode, RuntimeDebug, PartialEq, Clone)]
pub enum Lockdrop {
    /// Bitcoin lockdrop is pretty simple:
    /// transaction sended with time-lockding opcode,
    /// BTC token locked and could be spend some timestamp.
    /// Duration in blocks and value in shatoshi could be derived from BTC transaction.
    Bitcoin {
        transaction_hash: H256,
        public_key: ecdsa::Public,
        duration: u64,
        value: u128,
    },
    /// Ethereum lockdrop transactions sent to pre-deployed smart contract.
    #[codec(index = 1)]
    Ethereum {
        transaction_hash: H256,
        public_key: ecdsa::Public,
        duration: u64,
        value: u128,
    },
}

impl Default for Lockdrop {
    fn default() -> Self {
        Lockdrop::Ethereum {
            public_key: Default::default(),
            value: Default::default(),
            duration: Default::default(),
            transaction_hash: Default::default(),
        }
    }
}

/// Lockdrop claim request description.
#[cfg_attr(feature = "std", derive(Eq))]
#[derive(Encode, Decode, RuntimeDebug, PartialEq, Default, Clone)]
pub struct Claim<AuthorityId: Ord> {
    params: Lockdrop,
    approve: BTreeSet<AuthorityId>,
    decline: BTreeSet<AuthorityId>,
    amount: u128,
    complete: bool,
}

/// Lockdrop claim vote.
#[cfg_attr(feature = "std", derive(Eq))]
#[derive(Encode, Decode, RuntimeDebug, PartialEq, Clone)]
pub struct ClaimVote {
    claim_id: ClaimId,
    approve: bool,
    authority: AuthorityIndex,
}

/// Oracle dollar rate ticker.
#[cfg_attr(feature = "std", derive(Eq))]
#[derive(Encode, Decode, RuntimeDebug, PartialEq, Clone)]
pub struct TickerRate<DollarRate: Member + Parameter> {
    authority: AuthorityIndex,
    btc: DollarRate,
    eth: DollarRate,
}

decl_event!(
    pub enum Event<T>
    where <T as system::Trait>::AccountId,
          <T as Trait>::AuthorityId,
          <T as Trait>::DollarRate,
          Balance = BalanceOf<T>,
    {
        /// Lockdrop token claims requested by user
        ClaimRequest(ClaimId),
        /// Lockdrop token claims response by authority
        ClaimResponse(ClaimId, AuthorityId, bool),
        /// Lockdrop token claim paid
        ClaimComplete(ClaimId, AccountId, Balance),
        /// Dollar rate updated by oracle: BTC, ETH.
        NewDollarRate(DollarRate, DollarRate),
        /// New authority list registered
        NewAuthorities(Vec<AuthorityId>),
    }
);

pub const ERROR_ALREADY_CLAIMED: u8 = 1;
pub const ERROR_WRONG_POW_PROOF: u8 = 2;
pub const ERROR_CLAIM_ON_VOTING: u8 = 3;
pub const ERROR_UNKNOWN_AUTHORITY: u8 = 4;

decl_error! {
    pub enum Error for Module<T: Trait> {
        /// Unknown authority index in voting message.
        UnknownAuthority,
        /// This claim already paid to requester.
        AlreadyPaid,
        /// Votes for this claim isn't enough to pay it.
        NotEnoughVotes,
        /// Authorities reject this claim request.
        NotApproved,
        /// Lockdrop isn't run now, request could not be processed.
        OutOfBounds,
    }
}

decl_storage! {
    trait Store for Module<T: Trait> as Provider {
        /// Offchain lock check requests made within this block execution.
        Requests get(fn requests): Vec<ClaimId>;
        /// List of lockdrop authority id's.
        Keys get(fn keys) config(): Vec<T::AuthorityId>;
        /// Token claim requests.
        Claims get(fn claims):
            map hasher(blake2_128_concat) ClaimId
            => Claim<T::AuthorityId>;
        /// Double vote prevention registry.
        HasVote get(fn has_vote):
            double_map hasher(blake2_128_concat) T::AuthorityId, hasher(blake2_128_concat) ClaimId
            => bool;
        /// Lockdrop alpha parameter, where α ∈ [0; 1]
        Alpha get(fn alpha) config(): Perbill;
        /// Lockdrop dollar rate parameter: BTC, ETH.
        DollarRate get(fn dollar_rate) config(): (T::DollarRate, T::DollarRate);
        /// Lockdrop dollar rate median filter table: Time, BTC, ETH.
        DollarRateF get(fn dollar_rate_f):
            map hasher(blake2_128_concat) T::AuthorityId
            => (T::Moment, T::DollarRate, T::DollarRate);
        /// How much authority votes module should receive to decide claim result.
        VoteThreshold get(fn vote_threshold) config(): AuthorityVote;
        /// How much positive votes requered to approve claim.
        ///   Positive votes = approve votes - decline votes.
        PositiveVotes get(fn positive_votes) config(): AuthorityVote;
        /// Timestamp bounds of lockdrop held period.
        LockdropBounds get(fn lockdrop_bounds) config(): (T::BlockNumber, T::BlockNumber);
    }
}

decl_module! {
    pub struct Module<T: Trait> for enum Call where origin: T::Origin {
        type Error = Error<T>;

        /// Initializing events
        fn deposit_event() = default;

        /// Clean the state on initialisation of a block
        fn on_initialize(_now: T::BlockNumber) -> Weight {
            // At the beginning of each block execution, system triggers all
            // `on_initialize` functions, which allows us to set up some temporary state or - like
            // in this case - clean up other states
            <Requests>::kill();
            // TODO: weight
            50_000
        }

        /// Request authorities to check locking transaction.
        /// TODO: weight
<<<<<<< HEAD
        #[weight = 1_000_000]
=======
        #[weight = 50_000]
>>>>>>> 4f41ba2c
        fn request(
            origin,
            params: Lockdrop,
            _nonce: H256,
        ) -> DispatchResult {
            ensure_none(origin)?;

            let claim_id = BlakeTwo256::hash_of(&params);
            ensure!(
                !<Claims<T>>::get(claim_id).complete,
                Error::<T>::AlreadyPaid,
            );

            if !<Claims<T>>::contains_key(claim_id) {
                let now = <frame_system::Module<T>>::block_number();
                ensure!(Self::is_active(now), Error::<T>::OutOfBounds);

                let amount = match params {
                    Lockdrop::Bitcoin { .. } => {
                        // Cast bitcoin value to PLM order:
                        // satoshi = BTC * 10^9;
                        // PLM unit = PLM * 10^15;
                        // (it also helps to make evaluations more precise)
                        //let value_btc = value * 1_000_000;
                        //Self::btc_issue_amount(value_btc, duration)

                        // XXX
                        0
                    },
                    Lockdrop::Ethereum { value, duration, .. } => {
                        // Cast Ethereum value to PLM order:
                        // satoshi = ETH * 10^18;
                        // PLM unit = PLM * 10^15;
                        // (it also helps to make evaluations more precise)
                        let value_eth = value / 1_000;
                        Self::eth_issue_amount(value_eth, duration)
                    }
                };
                let claim = Claim { params, amount, .. Default::default() };
                <Claims<T>>::insert(claim_id, claim);
            }

            <Requests>::mutate(|requests| requests.push(claim_id));
            Self::deposit_event(RawEvent::ClaimRequest(claim_id));

            Ok(())
        }

<<<<<<< HEAD
        /// Claim tokens according to lockdrop procedure.
        /// TODO: weight
        #[weight = 1_000_000]
=======
        /// Claim tokens for the lockdrop public key.
        /// TODO: weight
        #[weight = 50_000]
>>>>>>> 4f41ba2c
        fn claim(
            origin,
            claim_id: ClaimId,
        ) -> DispatchResult {
            ensure_none(origin)?;
            Self::claim_token(claim_id, None)
        }

        /// Claim tokens for any account address.
        /// TODO: weight
        #[weight = 50_000]
        fn claim_to(
            origin,
            claim_id: ClaimId,
            recipient: T::AccountId,
            // since signature verification is done in `validate_unsigned`
            // we can skip doing it here again.
            _signature: ecdsa::Signature,
        ) -> DispatchResult {
            ensure_none(origin)?;
            Self::claim_token(claim_id, Some(recipient))
        }

        /// Vote for claim request according to check results. (for authorities only)
        /// TODO: weight
        #[weight = 50_000]
        fn vote(
            origin,
            vote: ClaimVote,
            // since signature verification is done in `validate_unsigned`
            // we can skip doing it here again.
            _signature: <T::AuthorityId as RuntimeAppPublic>::Signature,
        ) -> DispatchResult {
            ensure_none(origin)?;

            let keys = Keys::<T>::get();
            if let Some(authority) = keys.get(vote.authority as usize) {
                <HasVote<T>>::insert(authority, &vote.claim_id, true);
                Self::deposit_event(RawEvent::ClaimResponse(vote.claim_id, authority.clone(), vote.approve));

                <Claims<T>>::mutate(&vote.claim_id, |claim|
                    if vote.approve {
                        claim.approve.insert(authority.clone());
                        claim.decline.remove(&authority);
                    }
                    else {
                        claim.decline.insert(authority.clone());
                        claim.approve.remove(&authority);
                    }
                );

                Ok(())
            } else {
                Err(Error::<T>::UnknownAuthority)?
            }
        }

        /// Dollar Rate oracle entrypoint. (for authorities only)
        /// TODO: weight
        #[weight = 50_000]
        fn set_dollar_rate(
            origin,
            rate: TickerRate<T::DollarRate>,
            // since signature verification is done in `validate_unsigned`
            // we can skip doing it here again.
            _signature: <T::AuthorityId as RuntimeAppPublic>::Signature,
        ) -> DispatchResult {
            ensure_none(origin)?;

            let now = T::Time::now();

            let keys = Keys::<T>::get();
            if let Some(authority) = keys.get(rate.authority as usize) {
                DollarRateF::<T>::insert(authority, (now, rate.btc, rate.eth));
            } else {
                return Err(Error::<T>::UnknownAuthority)?
            }

            let expire = T::MedianFilterExpire::get();
            let mut btc_filter: Filter<T::DollarRate, T::MedianFilterWidth> = Filter::new();
            let mut eth_filter: Filter<T::DollarRate, T::MedianFilterWidth> = Filter::new();
            let (mut btc_filtered_rate, mut eth_filtered_rate) = <DollarRate<T>>::get();
            for (a, item) in <DollarRateF<T>>::iter() {
                if now.saturating_sub(item.0) < expire {
                    // Use value in filter when not expired
                    btc_filtered_rate = btc_filter.consume(item.1);
                    eth_filtered_rate = eth_filter.consume(item.2);
                } else {
                    // Drop value when expired
                    <DollarRateF<T>>::remove(a);
                }
            }

            <DollarRate<T>>::put((btc_filtered_rate, eth_filtered_rate));
            Self::deposit_event(RawEvent::NewDollarRate(btc_filtered_rate, eth_filtered_rate));

            Ok(())
        }

        /// Set lockdrop alpha value.
        #[weight = 50_000]
        fn set_alpha(origin, alpha_parts: u32) {
            ensure_root(origin)?;
            <Alpha>::put(Perbill::from_parts(alpha_parts));
        }

        /// Set lockdrop held time.
        #[weight = 50_000]
        fn set_bounds(origin, from: T::BlockNumber, to: T::BlockNumber) {
            ensure_root(origin)?;
            ensure!(from < to, "wrong arguments");
            <LockdropBounds<T>>::put((from, to));
        }

        /// Set minimum of positive votes required for lock approve.
        #[weight = 50_000]
        fn set_positive_votes(origin, count: AuthorityVote) {
            ensure_root(origin)?;
            ensure!(count > 0, "wrong argument");
            <PositiveVotes>::put(count);
        }

        /// Set minimum votes required to pass lock confirmation process.
        #[weight = 50_000]
        fn set_vote_threshold(origin, count: AuthorityVote) {
            ensure_root(origin)?;
            ensure!(count > 0, "wrong argument");
            <VoteThreshold>::put(count);
        }

        /// Set lockdrop authorities list.
        #[weight = 50_000]
        fn set_authorities(origin, authorities: Vec<T::AuthorityId>) {
            ensure_root(origin)?;
            Keys::<T>::put(authorities.clone());
            Self::deposit_event(RawEvent::NewAuthorities(authorities));
        }

        // Runs after every block within the context and current state of said block.
        fn offchain_worker(now: T::BlockNumber) {
            // Launch if validator and lockdrop is active.
            if Self::is_active(now) && T::AuthorityId::all().len() > 0 {
                debug::RuntimeLogger::init();

                match Self::offchain() {
                    Err(_) => debug::error!(
                        target: "lockdrop-offchain-worker",
                        "lockdrop worker failed",
                    ),
                    _ => (),
                }
            }
        }
    }
}

impl<T: Trait> Module<T> {
    /// The main offchain worker entry point.
    fn offchain() -> Result<(), ()> {
<<<<<<< HEAD
        // TODO: add delay to prevent frequent transaction sending
        Self::send_dollar_rate(BitcoinPrice::fetch()?, EthereumPrice::fetch()?)?;

        // TODO: use permanent storage to track request when temporary failed
=======
        for key in T::AuthorityId::all() {
            let delay = T::Time::now() - <DollarRateF<T>>::get(key.clone()).0;
            if delay > T::MedianFilterExpire::get() {
                Self::send_dollar_rate(key)?;
            }
        }
>>>>>>> 4f41ba2c
        Self::claim_request_oracle()
    }

    fn claim_request_oracle() -> Result<(), ()> {
        for claim_id in Self::requests() {
            debug::debug!(
                target: "lockdrop-offchain-worker",
                "new claim request: id = {}", claim_id
            );

            let approve = Self::check_lock(claim_id)?;
            debug::info!(
                target: "lockdrop-offchain-worker",
                "claim id {} => check result: {}", claim_id, approve
            );

            for key in T::AuthorityId::all() {
                if let Some(authority) = Self::authority_index_of(&key) {
                    let vote = ClaimVote {
                        authority,
                        claim_id,
                        approve,
                    };
                    let signature = key.sign(&vote.encode()).ok_or(())?;
                    let call = Call::vote(vote, signature);
                    debug::debug!(
                        target: "lockdrop-offchain-worker",
                        "claim id {} => vote extrinsic: {:?}", claim_id, call
                    );

                    let res =
                        SubmitTransaction::<T, Call<T>>::submit_unsigned_transaction(call.into());
                    debug::debug!(
                        target: "lockdrop-offchain-worker",
                        "claim id {} => vote extrinsic send: {:?}", claim_id, res
                    );
                }
            }
        }

        Ok(())
    }

    /// Send dollar rate as unsigned extrinsic from authority.
    fn send_dollar_rate(key: T::AuthorityId) -> Result<(), ()> {
        if let Some(authority) = Self::authority_index_of(&key) {
            let btc_price: f32 = BitcoinPrice::fetch()?;
            let eth_price: f32 = EthereumPrice::fetch()?;

            let rate = TickerRate {
                authority,
                btc: (btc_price as u32).into(),
                eth: (eth_price as u32).into(),
            };
            let signature = key.sign(&rate.encode()).ok_or(())?;
            let call = Call::set_dollar_rate(rate, signature);
            debug::debug!(
                target: "lockdrop-offchain-worker",
                "dollar rate extrinsic: {:?}", call
            );

<<<<<<< HEAD
                let res = SubmitTransaction::<T, Call<T>>::submit_unsigned_transaction(call.into());
                debug::debug!(
                    target: "lockdrop-offchain-worker",
                    "dollar rate extrinsic send: {:?}", res
                );
            }
=======
            let res = SubmitTransaction::<T, Call<T>>::submit_unsigned_transaction(call.into());
            debug::debug!(
                target: "lockdrop-offchain-worker",
                "dollar rate extrinsic send: {:?}", res
            );
        } else {
            debug::debug!(
                target: "lockdrop-offchain-worker",
                "key {:?} is not lockdrop authority", key
            );
>>>>>>> 4f41ba2c
        }

        Ok(())
    }

    /// Check locking parameters of given claim.
    fn check_lock(claim_id: ClaimId) -> Result<bool, ()> {
        let Claim { params, .. } = Self::claims(claim_id);
        match params {
<<<<<<< HEAD
            Lockdrop::Bitcoin {
                public,
                value,
                duration,
                transaction_hash,
            } => {
                let tx = BitcoinChain::fetch(transaction_hash)?;
                debug::debug!(
                    target: "lockdrop-offchain-worker",
                    "claim id {} => fetched transaction: {:?}", claim_id, tx
                );

                let lock_script = btc_utils::lock_script(public, duration);
                debug::debug!(
                    target: "lockdrop-offchain-worker",
                    "claim id {} => desired lock script: {}", claim_id, hex::encode(lock_script.clone())
                );

                let script = btc_utils::p2sh(&btc_utils::script_hash(&lock_script[..]));
                debug::debug!(
                    target: "lockdrop-offchain-worker",
                    "claim id {} => desired P2HS script: {}", claim_id, hex::encode(script.clone())
                );

                let valid = tx.confirmations > 8 && tx.value == value && tx.script == script;
                Ok(valid)
=======
            Lockdrop::Bitcoin { .. } => {
                /*
                    let success = BitcoinLock::check(transaction_hash, public_key, duration, value)?;
                    debug::debug!(
                        target: "lockdrop-offchain-worker",
                        "claim id {} => lock result: {}", claim_id, success
                    );
                    Ok(success)
                */
                Err(())
>>>>>>> 4f41ba2c
            }
            Lockdrop::Ethereum {
                transaction_hash,
                public_key,
                duration,
                value,
            } => {
<<<<<<< HEAD
                let tx = EthereumChain::fetch(transaction_hash)?;
                debug::debug!(
                    target: "lockdrop-offchain-worker",
                    "claim id {} => fetched transaction: {:?}", claim_id, tx
                );

                let script = eth_utils::lock_method(duration);
=======
                let success = EthereumLock::check(transaction_hash, public_key, duration, value)?;
>>>>>>> 4f41ba2c
                debug::debug!(
                    target: "lockdrop-offchain-worker",
                    "claim id {} => lock result: {}", claim_id, success
                );
                Ok(success)
            }
        }
    }

<<<<<<< HEAD
    /// PLM issue amount for given BTC value and locking duration.
    fn btc_issue_amount(value: u128, duration: T::Moment) -> u128 {
        // https://medium.com/stake-technologies/plasm-lockdrop-introduction-99fa2dfc37c0
        let rate = Self::alpha() * Self::dollar_rate().0 * Self::time_bonus(duration).into();
        rate.into() * value
=======
    fn claim_token(claim_id: ClaimId, recipient: Option<T::AccountId>) -> DispatchResult {
        let claim = <Claims<T>>::get(claim_id);
        ensure!(!claim.complete, Error::<T>::AlreadyPaid);

        let approve = claim.approve.len();
        let decline = claim.decline.len();
        ensure!(
            approve + decline >= <VoteThreshold>::get() as usize,
            Error::<T>::NotEnoughVotes,
        );
        ensure!(
            approve.saturating_sub(decline) >= <PositiveVotes>::get() as usize,
            Error::<T>::NotApproved,
        );

        let account = recipient.unwrap_or({
            // Deposit lockdrop tokens on locking public key.
            let public_key = match claim.params {
                Lockdrop::Bitcoin { public_key, .. } => public_key,
                Lockdrop::Ethereum { public_key, .. } => public_key,
            };
            T::Account::from(public_key).into_account()
        });
        let amount: BalanceOf<T> = T::BalanceConvert::from(claim.amount).into();
        T::Currency::deposit_creating(&account, amount);

        // Finalize claim request
        <Claims<T>>::mutate(claim_id, |claim| claim.complete = true);
        Self::deposit_event(RawEvent::ClaimComplete(claim_id, account, amount));

        Ok(())
>>>>>>> 4f41ba2c
    }

    /*
    /// PLM issue amount for given BTC value and locking duration (in secs).
    fn btc_issue_amount(value: u128, duration: u64) -> u128 {
        // https://medium.com/stake-technologies/plasm-lockdrop-introduction-99fa2dfc37c0
<<<<<<< HEAD
        let rate = Self::alpha() * Self::dollar_rate().1 * Self::time_bonus(duration).into();
=======
        let rate = Self::alpha() * Self::dollar_rate().0 * T::DurationBonus::bonus(duration).into();
>>>>>>> 4f41ba2c
        rate.into() * value
    }
    */

    /// PLM issue amount for given ETH value and locking duration (in secs).
    fn eth_issue_amount(value: u128, duration: u64) -> u128 {
        // https://medium.com/stake-technologies/plasm-lockdrop-introduction-99fa2dfc37c0
        let rate = Self::alpha() * Self::dollar_rate().1 * T::DurationBonus::bonus(duration).into();
        rate.into() * value
    }

    /// Check that authority key list contains given account
    fn authority_index_of(public: &T::AuthorityId) -> Option<AuthorityIndex> {
        let keys = Keys::<T>::get();
        // O(n) is ok because of short list
        for (i, elem) in keys.iter().enumerate() {
            if elem.eq(public) {
                return Some(i as AuthorityIndex);
            }
        }
        None
    }

    /// Check that block suits lockdrop bounds.
    fn is_active(now: T::BlockNumber) -> bool {
        let bounds = <LockdropBounds<T>>::get();
        now >= bounds.0 && now < bounds.1
    }

    /// Create message to sign it for claiming to custom address.
    fn claim_message(claim_id: &ClaimId, recipient: &T::AccountId) -> Vec<u8> {
        let mut v = b"I declare to claim lockdrop reward with ID ".to_vec();
        v.extend(hex::encode(claim_id).bytes());
        v.extend(" to AccountId ".bytes());
        v.extend(hex::encode(recipient.encode()).bytes());
        v
    }
}

impl<T: Trait> sp_runtime::BoundToRuntimeAppPublic for Module<T> {
    type Public = T::AuthorityId;
}

impl<T: Trait> frame_support::unsigned::ValidateUnsigned for Module<T> {
    type Call = Call<T>;

    fn validate_unsigned(_source: TransactionSource, call: &Self::Call) -> TransactionValidity {
        match call {
            Call::request(params, nonce) => {
                if !matches!(params, Lockdrop::Ethereum{..}) {
                    // Only Ethereum requests allowed
                    return InvalidTransaction::Call.into();
                }

                let claim_id = BlakeTwo256::hash_of(&params);
                if <Claims<T>>::get(claim_id).complete {
                    return InvalidTransaction::Custom(ERROR_ALREADY_CLAIMED).into();
                }

                // Simple proof of work
                let pow_byte = BlakeTwo256::hash_of(&(claim_id, nonce)).as_bytes()[0];
                if pow_byte > 0 {
                    return InvalidTransaction::Custom(ERROR_WRONG_POW_PROOF).into();
                }

                ValidTransaction::with_tag_prefix("PlasmLockdrop")
                    .priority(T::UnsignedPriority::get())
                    .and_provides((params, nonce))
                    .longevity(64_u64)
                    .propagate(true)
                    .build()
            }

            Call::claim(claim_id) => {
                let claim = <Claims<T>>::get(claim_id);
                if claim.complete {
                    return InvalidTransaction::Custom(ERROR_ALREADY_CLAIMED).into();
                }

                let approve = claim.approve.len();
                let decline = claim.decline.len();
                let on_vote = approve + decline < <VoteThreshold>::get() as usize;
                let not_approved =
                    approve.saturating_sub(decline) < <PositiveVotes>::get() as usize;
                if on_vote || not_approved {
                    return InvalidTransaction::Custom(ERROR_CLAIM_ON_VOTING).into();
                }

                ValidTransaction::with_tag_prefix("PlasmLockdrop")
                    .priority(T::UnsignedPriority::get())
                    .and_provides(claim_id)
                    .longevity(64_u64)
                    .propagate(true)
                    .build()
            }

            Call::claim_to(claim_id, recipient, signature) => {
                let claim = <Claims<T>>::get(claim_id);
                if claim.complete {
                    return InvalidTransaction::Custom(ERROR_ALREADY_CLAIMED).into();
                }

                let approve = claim.approve.len();
                let decline = claim.decline.len();
                let on_vote = approve + decline < <VoteThreshold>::get() as usize;
                let not_approved =
                    approve.saturating_sub(decline) < <PositiveVotes>::get() as usize;
                if on_vote || not_approved {
                    return InvalidTransaction::Custom(ERROR_CLAIM_ON_VOTING).into();
                }

                let msg = Self::claim_message(claim_id, recipient);
                match claim.params {
                    Lockdrop::Bitcoin { .. } => {
                        // Only Ethereum requests allowed
                        return InvalidTransaction::Call.into();
                        /*
                            let signer = crypto::btc_recover(signature, msg.as_ref());
                            if signer != Some(public_key) {
                                return InvalidTransaction::BadProof.into();
                            }
                        */
                    }
                    Lockdrop::Ethereum { public_key, .. } => {
                        let signer = crypto::eth_recover(signature, msg.as_ref());
                        if signer != Some(public_key) {
                            return InvalidTransaction::BadProof.into();
                        }
                    }
                }

                ValidTransaction::with_tag_prefix("PlasmLockdrop")
                    .priority(T::UnsignedPriority::get())
                    .and_provides((claim_id, recipient))
                    .longevity(64_u64)
                    .propagate(true)
                    .build()
            }

            Call::vote(vote, signature) => {
                // Verify call params
                if !<Claims<T>>::contains_key(vote.claim_id.clone()) {
                    return InvalidTransaction::Call.into();
                }

                vote.using_encoded(|encoded_vote| {
                    // Verify authority
                    let keys = Keys::<T>::get();
                    if let Some(authority) = keys.get(vote.authority as usize) {
                        // Check that sender is authority
                        if !authority.verify(&encoded_vote, &signature) {
                            return InvalidTransaction::BadProof.into();
                        }
                    } else {
                        return InvalidTransaction::Custom(ERROR_UNKNOWN_AUTHORITY).into();
                    }

                    ValidTransaction::with_tag_prefix("PlasmLockdrop")
                        .priority(T::UnsignedPriority::get())
                        .and_provides(encoded_vote)
                        .longevity(64_u64)
                        .propagate(true)
                        .build()
                })
            }

            Call::set_dollar_rate(rate, signature) => {
                rate.using_encoded(|encoded_rate| {
                    let keys = Keys::<T>::get();
                    if let Some(authority) = keys.get(rate.authority as usize) {
                        // Check that sender is authority
                        if !authority.verify(&encoded_rate, &signature) {
                            return InvalidTransaction::BadProof.into();
                        }
                    } else {
                        return InvalidTransaction::Custom(ERROR_UNKNOWN_AUTHORITY).into();
                    }

                    ValidTransaction::with_tag_prefix("PlasmLockdrop")
                        .priority(T::UnsignedPriority::get())
                        .and_provides(encoded_rate.to_vec())
                        .longevity(64_u64)
                        .propagate(true)
                        .build()
                })
            }

            _ => InvalidTransaction::Call.into(),
        }
    }
}<|MERGE_RESOLUTION|>--- conflicted
+++ resolved
@@ -29,11 +29,7 @@
     StorageMap, StorageValue,
 };
 use frame_system::{
-<<<<<<< HEAD
-    self as system, ensure_none, ensure_signed,
-=======
     self as system, ensure_none, ensure_root,
->>>>>>> 4f41ba2c
     offchain::{SendTransactionTypes, SubmitTransaction},
 };
 pub use generic_array::typenum;
@@ -72,12 +68,9 @@
     /// The lockdrop balance.
     type Currency: Currency<Self::AccountId>;
 
-<<<<<<< HEAD
-=======
     /// Lock duration bonuses.
     type DurationBonus: DurationBonus;
 
->>>>>>> 4f41ba2c
     /// How long dollar rate parameters valid in secs.
     type MedianFilterExpire: Get<Self::Moment>;
 
@@ -109,10 +102,7 @@
     type DollarRate: Member
         + Parameter
         + AtLeast32Bit
-<<<<<<< HEAD
-=======
         + num_traits::sign::Unsigned
->>>>>>> 4f41ba2c
         + Copy
         + Default
         + Into<u128>
@@ -129,8 +119,6 @@
 
     /// Base priority for unsigned transactions.
     type UnsignedPriority: Get<TransactionPriority>;
-<<<<<<< HEAD
-=======
 }
 
 /// Lock duration bonuses,
@@ -156,7 +144,24 @@
             1600
         }
     }
->>>>>>> 4f41ba2c
+}
+
+pub struct PlasmDurationBonus;
+impl DurationBonus for PlasmDurationBonus {
+    fn bonus(duration: u64) -> u16 {
+        const DAYS: u64 = 24 * 60 * 60; // One day in seconds
+        if duration < 30 * DAYS {
+            0 // Dont permit to participate with locking less
+        } else if duration < 100 * DAYS {
+            24
+        } else if duration < 300 * DAYS {
+            100
+        } else if duration < 1000 * DAYS {
+            360
+        } else {
+            1600
+        }
+    }
 }
 
 /// Claim id is a hash of claim parameters.
@@ -322,12 +327,7 @@
         }
 
         /// Request authorities to check locking transaction.
-        /// TODO: weight
-<<<<<<< HEAD
-        #[weight = 1_000_000]
-=======
-        #[weight = 50_000]
->>>>>>> 4f41ba2c
+        #[weight = 50_000]
         fn request(
             origin,
             params: Lockdrop,
@@ -376,15 +376,8 @@
             Ok(())
         }
 
-<<<<<<< HEAD
-        /// Claim tokens according to lockdrop procedure.
-        /// TODO: weight
-        #[weight = 1_000_000]
-=======
         /// Claim tokens for the lockdrop public key.
-        /// TODO: weight
-        #[weight = 50_000]
->>>>>>> 4f41ba2c
+        #[weight = 50_000]
         fn claim(
             origin,
             claim_id: ClaimId,
@@ -544,19 +537,12 @@
 impl<T: Trait> Module<T> {
     /// The main offchain worker entry point.
     fn offchain() -> Result<(), ()> {
-<<<<<<< HEAD
-        // TODO: add delay to prevent frequent transaction sending
-        Self::send_dollar_rate(BitcoinPrice::fetch()?, EthereumPrice::fetch()?)?;
-
-        // TODO: use permanent storage to track request when temporary failed
-=======
         for key in T::AuthorityId::all() {
             let delay = T::Time::now() - <DollarRateF<T>>::get(key.clone()).0;
             if delay > T::MedianFilterExpire::get() {
                 Self::send_dollar_rate(key)?;
             }
         }
->>>>>>> 4f41ba2c
         Self::claim_request_oracle()
     }
 
@@ -618,14 +604,6 @@
                 "dollar rate extrinsic: {:?}", call
             );
 
-<<<<<<< HEAD
-                let res = SubmitTransaction::<T, Call<T>>::submit_unsigned_transaction(call.into());
-                debug::debug!(
-                    target: "lockdrop-offchain-worker",
-                    "dollar rate extrinsic send: {:?}", res
-                );
-            }
-=======
             let res = SubmitTransaction::<T, Call<T>>::submit_unsigned_transaction(call.into());
             debug::debug!(
                 target: "lockdrop-offchain-worker",
@@ -636,7 +614,6 @@
                 target: "lockdrop-offchain-worker",
                 "key {:?} is not lockdrop authority", key
             );
->>>>>>> 4f41ba2c
         }
 
         Ok(())
@@ -646,34 +623,6 @@
     fn check_lock(claim_id: ClaimId) -> Result<bool, ()> {
         let Claim { params, .. } = Self::claims(claim_id);
         match params {
-<<<<<<< HEAD
-            Lockdrop::Bitcoin {
-                public,
-                value,
-                duration,
-                transaction_hash,
-            } => {
-                let tx = BitcoinChain::fetch(transaction_hash)?;
-                debug::debug!(
-                    target: "lockdrop-offchain-worker",
-                    "claim id {} => fetched transaction: {:?}", claim_id, tx
-                );
-
-                let lock_script = btc_utils::lock_script(public, duration);
-                debug::debug!(
-                    target: "lockdrop-offchain-worker",
-                    "claim id {} => desired lock script: {}", claim_id, hex::encode(lock_script.clone())
-                );
-
-                let script = btc_utils::p2sh(&btc_utils::script_hash(&lock_script[..]));
-                debug::debug!(
-                    target: "lockdrop-offchain-worker",
-                    "claim id {} => desired P2HS script: {}", claim_id, hex::encode(script.clone())
-                );
-
-                let valid = tx.confirmations > 8 && tx.value == value && tx.script == script;
-                Ok(valid)
-=======
             Lockdrop::Bitcoin { .. } => {
                 /*
                     let success = BitcoinLock::check(transaction_hash, public_key, duration, value)?;
@@ -684,7 +633,6 @@
                     Ok(success)
                 */
                 Err(())
->>>>>>> 4f41ba2c
             }
             Lockdrop::Ethereum {
                 transaction_hash,
@@ -692,17 +640,7 @@
                 duration,
                 value,
             } => {
-<<<<<<< HEAD
-                let tx = EthereumChain::fetch(transaction_hash)?;
-                debug::debug!(
-                    target: "lockdrop-offchain-worker",
-                    "claim id {} => fetched transaction: {:?}", claim_id, tx
-                );
-
-                let script = eth_utils::lock_method(duration);
-=======
                 let success = EthereumLock::check(transaction_hash, public_key, duration, value)?;
->>>>>>> 4f41ba2c
                 debug::debug!(
                     target: "lockdrop-offchain-worker",
                     "claim id {} => lock result: {}", claim_id, success
@@ -712,13 +650,6 @@
         }
     }
 
-<<<<<<< HEAD
-    /// PLM issue amount for given BTC value and locking duration.
-    fn btc_issue_amount(value: u128, duration: T::Moment) -> u128 {
-        // https://medium.com/stake-technologies/plasm-lockdrop-introduction-99fa2dfc37c0
-        let rate = Self::alpha() * Self::dollar_rate().0 * Self::time_bonus(duration).into();
-        rate.into() * value
-=======
     fn claim_token(claim_id: ClaimId, recipient: Option<T::AccountId>) -> DispatchResult {
         let claim = <Claims<T>>::get(claim_id);
         ensure!(!claim.complete, Error::<T>::AlreadyPaid);
@@ -750,18 +681,13 @@
         Self::deposit_event(RawEvent::ClaimComplete(claim_id, account, amount));
 
         Ok(())
->>>>>>> 4f41ba2c
     }
 
     /*
     /// PLM issue amount for given BTC value and locking duration (in secs).
     fn btc_issue_amount(value: u128, duration: u64) -> u128 {
         // https://medium.com/stake-technologies/plasm-lockdrop-introduction-99fa2dfc37c0
-<<<<<<< HEAD
-        let rate = Self::alpha() * Self::dollar_rate().1 * Self::time_bonus(duration).into();
-=======
         let rate = Self::alpha() * Self::dollar_rate().0 * T::DurationBonus::bonus(duration).into();
->>>>>>> 4f41ba2c
         rate.into() * value
     }
     */
