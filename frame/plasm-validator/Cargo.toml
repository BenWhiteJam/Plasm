--- conflicted
+++ resolved
@@ -1,15 +1,7 @@
 [package]
 name = "pallet-plasm-validator"
-<<<<<<< HEAD
-version = "1.0.0"
-authors = [
-    "Takumi Yamashita <takumi@stake.co.jp>",
-    "Aleksandr Krupenkin <aleksandr@stake.co.jp>"
-]
-=======
 version = "1.5.0"
 authors = ["Stake Technologies <devops@stake.co.jp>"]
->>>>>>> 4f41ba2c
 edition = "2018"
 license = "Apache-2.0"
 homepage = "https://docs.plasmnet.io/"
@@ -20,17 +12,6 @@
 serde = { version = "1.0.106", optional = true }
 codec = { package = "parity-scale-codec", version = "1.3.4", features = ["derive"], default-features = false }
 
-<<<<<<< HEAD
-sp-core = { version = "2.0.0-rc3", default_features = false }
-sp-runtime = { version = "2.0.0-rc3", default_features = false }
-sp-arithmetic = { version = "2.0.0-rc3", default_features = false }
-sp-io = { version = "2.0.0-rc3", default_features = false }
-sp-std = { version = "2.0.0-rc3", default_features = false }
-pallet-balances = { version = "2.0.0-rc3", default_features = false }
-frame-support = { version = "2.0.0-rc3", default_features = false }
-frame-system = { version = "2.0.0-rc3", default_features = false }
-sp-staking = { version = "2.0.0-rc3", default_features = false }
-=======
 sp-core = { version = "2.0.0-rc6", default_features = false }
 sp-runtime = { version = "2.0.0-rc6", default_features = false }
 sp-arithmetic = { version = "2.0.0-rc6", default_features = false }
@@ -40,21 +21,14 @@
 frame-support = { version = "2.0.0-rc6", default_features = false }
 frame-system = { version = "2.0.0-rc6", default_features = false }
 sp-staking = { version = "2.0.0-rc6", default_features = false }
->>>>>>> 4f41ba2c
 
-pallet-plasm-rewards = { path = "../plasm-rewards", version = "1.4.0", default_features = false }
+pallet-plasm-rewards = { path = "../plasm-rewards", version = "1.5.0", default_features = false }
 
 [dev-dependencies]
 hex-literal = "0.2.1"
-<<<<<<< HEAD
-pallet-timestamp = "2.0.0-rc3"
-pallet-session = "2.0.0-rc3"
-pallet-randomness-collective-flip = "2.0.0-rc3"
-=======
 pallet-timestamp = "2.0.0-rc6"
 pallet-session = "2.0.0-rc6"
 pallet-randomness-collective-flip = "2.0.0-rc6"
->>>>>>> 4f41ba2c
 
 [features]
 default = ["std"]
