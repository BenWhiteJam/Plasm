--- conflicted
+++ resolved
@@ -11,8 +11,6 @@
 [dependencies]
 codec = { package = "parity-scale-codec", version = "1.3.4", features = ["derive"], default-features = false }
 serde = { version = "1.0.106", features = ["derive"], optional = true }
-
-<<<<<<< HEAD
 sp-core = { version = "2.0.0-rc5", default_features = false }
 sp-runtime = { version = "2.0.0-rc5", default_features = false }
 sp-io = { version = "2.0.0-rc5", default_features = false }
@@ -21,18 +19,7 @@
 frame-support = { version = "2.0.0-rc5", default_features = false }
 pallet-timestamp = { version = "2.0.0-rc5", default_features = false }
 frame-system = { version = "2.0.0-rc5", default_features = false }
-pallet-contract-operator = { path = "../operator", default_features = false }
-=======
-sp-core = { version = "2.0.0-rc4", default_features = false }
-sp-runtime = { version = "2.0.0-rc4", default_features = false }
-sp-io = { version = "2.0.0-rc4", default_features = false }
-sp-std = { version = "2.0.0-rc4", default_features = false }
-pallet-balances = { version = "2.0.0-rc4", default_features = false }
-frame-support = { version = "2.0.0-rc4", default_features = false }
-pallet-timestamp = { version = "2.0.0-rc4", default_features = false }
-frame-system = { version = "2.0.0-rc4", default_features = false }
 pallet-contract-operator = { path = "../operator", version = "1.3.0", default_features = false }
->>>>>>> 1fad9c5b
 
 [features]
 default = ["std"]
