{ nixpkgs ? import ./nixpkgs.nix { }
}:

with nixpkgs;

let
<<<<<<< HEAD
  channel = rustChannelOf { date = "2020-07-10"; channel = "nightly"; };
=======
  channel = rustChannelOf { date = "2020-10-20"; channel = "nightly"; };
>>>>>>> 59a054e7

in rec {
  rustWasm = channel.rust.override {
    targets = [ "wasm32-unknown-unknown" ];
    extensions = [ "rustfmt-preview" ];
  };
  plasm-node = callPackage ./. { inherit rustWasm; };
}<|MERGE_RESOLUTION|>--- conflicted
+++ resolved
@@ -4,11 +4,7 @@
 with nixpkgs;
 
 let
-<<<<<<< HEAD
-  channel = rustChannelOf { date = "2020-07-10"; channel = "nightly"; };
-=======
-  channel = rustChannelOf { date = "2020-10-20"; channel = "nightly"; };
->>>>>>> 59a054e7
+  channel = rustChannelOf { date = "2020-08-20"; channel = "nightly"; };
 
 in rec {
   rustWasm = channel.rust.override {
